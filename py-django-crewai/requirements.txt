# Django framework
Django==5.2.8
python-dotenv==1.2.1
whitenoise==6.11.0
geopy==2.4.1
requests==2.32.5
gunicorn==23.0.0
pytz==2025.2  # Timezone support

# CrewAI and dependencies
<<<<<<< HEAD
crewai==1.6.0  # Latest stable version with improved event system
langchain==1.0.7
=======
crewai==1.5.0  # Latest stable version with improved event system
langchain==1.1.0
>>>>>>> e41f5320
langchain-openai==1.0.3
pydantic==2.12.4  # Maintain compatibility with CrewAI's Pydantic v2 usage
google-search-results==2.4.2  # SerpAPI client

# Movie database API
tmdbsimple==2.9.1

# Cloud Foundry integration
cfenv==0.5.3

# Production dependencies
dj-database-url==3.0.1
psycopg2-binary==2.9.11<|MERGE_RESOLUTION|>--- conflicted
+++ resolved
@@ -8,13 +8,8 @@
 pytz==2025.2  # Timezone support
 
 # CrewAI and dependencies
-<<<<<<< HEAD
 crewai==1.6.0  # Latest stable version with improved event system
-langchain==1.0.7
-=======
-crewai==1.5.0  # Latest stable version with improved event system
 langchain==1.1.0
->>>>>>> e41f5320
 langchain-openai==1.0.3
 pydantic==2.12.4  # Maintain compatibility with CrewAI's Pydantic v2 usage
 google-search-results==2.4.2  # SerpAPI client
