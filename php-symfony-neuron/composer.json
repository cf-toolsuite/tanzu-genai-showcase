--- conflicted
+++ resolved
@@ -12,13 +12,8 @@
         "doctrine/annotations": "^2.0",
         "doctrine/doctrine-bundle": "^2.10",
         "doctrine/doctrine-migrations-bundle": "^3.2",
-<<<<<<< HEAD
         "doctrine/orm": "^3.5",
-        "dompdf/dompdf": "^2.0",
-=======
-        "doctrine/orm": "^2.15",
         "dompdf/dompdf": "^3.1",
->>>>>>> b84a25ce
         "inspector-apm/neuron-ai": "^2.4",
         "phpdocumentor/reflection-docblock": "^5.3",
         "phpoffice/phpspreadsheet": "^5.1",
